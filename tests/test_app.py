<<<<<<< HEAD
import random
=======
from types import SimpleNamespace
>>>>>>> ca293403

from aiohttp import ClientResponseError
from aiohttp import ClientSession
from aiohttp import TraceConfig
from aiohttp import TraceRequestStartParams

import aiohttp_retry
from aiohttp_retry import RetryClient, RetryOptions
from tests.app import App


async def test_hello(aiohttp_client, loop):
    test_app = App()
    app = test_app.get_app()

    client = await aiohttp_client(app)
    retry_client = RetryClient()
    retry_client._client = client

    async with retry_client.get('/ping') as response:
        text = await response.text()
        assert response.status == 200
        assert text == 'Ok!'

        assert test_app.counter == 1

    await retry_client.close()
    await client.close()


async def test_hello_with_context(aiohttp_client, loop):
    test_app = App()
    app = test_app.get_app()

    client = await aiohttp_client(app)

    async with RetryClient() as retry_client:
        retry_client._client = client
        async with retry_client.get('/ping') as response:
            text = await response.text()
            assert response.status == 200
            assert text == 'Ok!'

            assert test_app.counter == 1

    await client.close()


async def test_internal_error(aiohttp_client, loop):
    test_app = App()
    app = test_app.get_app()

    client = await aiohttp_client(app)
    retry_client = RetryClient()
    retry_client._client = client

    retry_options = RetryOptions(attempts=5)
    async with retry_client.get('/internal_error', retry_options) as response:
        assert response.status == 500
        assert test_app.counter == 6  # initial attempt + 5 retries

    await retry_client.close()
    await client.close()


async def test_not_found_error(aiohttp_client, loop):
    test_app = App()
    app = test_app.get_app()

    client = await aiohttp_client(app)
    retry_client = RetryClient()
    retry_client._client = client

    retry_options = RetryOptions(attempts=5, statuses={404})
    async with retry_client.get('/not_found_error', retry_options) as response:
        assert response.status == 404
        assert test_app.counter == 6  # initial attempt + 5 retries

    await retry_client.close()
    await client.close()


async def test_sometimes_error(aiohttp_client, loop):
    test_app = App()
    app = test_app.get_app()

    client = await aiohttp_client(app)
    retry_client = RetryClient()
    retry_client._client = client

    retry_options = RetryOptions(attempts=5)
    async with retry_client.get('/sometimes_error', retry_options) as response:
        text = await response.text()
        assert response.status == 200
        assert text == 'Ok!'

        assert test_app.counter == 3

    await retry_client.close()
    await client.close()


async def test_sometimes_error_with_raise_for_status(aiohttp_client, loop):
    test_app = App()
    app = test_app.get_app()

    client = await aiohttp_client(app, raise_for_status=True)
    retry_client = RetryClient()
    retry_client._client = client

    retry_options = RetryOptions(attempts=5, exceptions={ClientResponseError})
    async with retry_client.get('/sometimes_error', retry_options) \
            as response:
        text = await response.text()
        assert response.status == 200
        assert text == 'Ok!'

        assert test_app.counter == 3

    await retry_client.close()
    await client.close()


async def test_override_options(aiohttp_client, loop):
    test_app = App()
    app = test_app.get_app()

    client = await aiohttp_client(app)
    retry_options = RetryOptions(attempts=1)
    retry_client = RetryClient(retry_options=retry_options)
    retry_client._client = client

    retry_options = RetryOptions(attempts=5)
    async with retry_client.get('/sometimes_error', retry_options) as response:
        text = await response.text()
        assert response.status == 200
        assert text == 'Ok!'

        assert test_app.counter == 3

    await retry_client.close()
    await client.close()


async def test_hello_awaitable(aiohttp_client, loop):
    test_app = App()
    app = test_app.get_app()

    client = await aiohttp_client(app)
    retry_client = RetryClient()
    retry_client._client = client

    response = await retry_client.get('/ping')
    text = await response.text()
    assert response.status == 200
    assert text == 'Ok!'

    assert test_app.counter == 1

    await retry_client.close()
    await client.close()


<<<<<<< HEAD
def test_retry_timeout_exponential_backoff():
    retry = aiohttp_retry.ExponentialRetry(attempts=10)
    timeouts = list(retry.timeouts())
    assert timeouts == [10, 0.1, 0.2, 0.4, 0.8, 1.6, 3.2, 6.4, 12.8, 25.6, 51.2]


def test_retry_timeout_random():
    retry = aiohttp_retry.RandomRetry(attempts=10, random=random.Random(0).random)
    timeouts = [round(t, 2) for t in retry.timeouts()]
    assert timeouts == [10, 2.55, 2.3, 1.32, 0.85, 1.58, 1.27, 2.37, 0.98, 1.48, 1.79]
    assert all(retry.min_timeout <= t <= retry.max_timeout for t in timeouts[1:])


def test_retry_timeout_list():
    expected = [10, 1.2, 2.1, 3.4, 4.3, 4.5, 5.4, 5.6, 6.5, 6.7, 7.6]
    retry = aiohttp_retry.ListRetry(expected[1:])
    timeouts = list(retry.timeouts())
    assert timeouts == expected
=======
async def test_add_trace_request_ctx(aiohttp_client, loop):
    actual_request_contexts = []

    async def on_request_start(
        _: ClientSession,
        trace_config_ctx: SimpleNamespace,
        __: TraceRequestStartParams,
    ) -> None:
        actual_request_contexts.append(trace_config_ctx)

    test_app = App()

    trace_config = TraceConfig()
    trace_config.on_request_start.append(on_request_start)  # type: ignore

    retry_client = RetryClient()
    retry_client._client = await aiohttp_client(
        test_app.get_app(),
        trace_configs=[trace_config]
    )

    async with retry_client.get('/sometimes_error', trace_request_ctx={'foo': 'bar'}):
        assert test_app.counter == 3

    assert actual_request_contexts == [
        SimpleNamespace(
            trace_request_ctx={
                'foo': 'bar',
                'current_attempt': i + 1,
            },
        )
        for i in range(3)
    ]
>>>>>>> ca293403
<|MERGE_RESOLUTION|>--- conflicted
+++ resolved
@@ -1,8 +1,5 @@
-<<<<<<< HEAD
 import random
-=======
 from types import SimpleNamespace
->>>>>>> ca293403
 
 from aiohttp import ClientResponseError
 from aiohttp import ClientSession
@@ -166,7 +163,6 @@
     await client.close()
 
 
-<<<<<<< HEAD
 def test_retry_timeout_exponential_backoff():
     retry = aiohttp_retry.ExponentialRetry(attempts=10)
     timeouts = list(retry.timeouts())
@@ -185,7 +181,8 @@
     retry = aiohttp_retry.ListRetry(expected[1:])
     timeouts = list(retry.timeouts())
     assert timeouts == expected
-=======
+
+    
 async def test_add_trace_request_ctx(aiohttp_client, loop):
     actual_request_contexts = []
 
@@ -218,5 +215,4 @@
             },
         )
         for i in range(3)
-    ]
->>>>>>> ca293403
+    ]