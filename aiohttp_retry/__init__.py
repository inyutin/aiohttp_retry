import asyncio
import logging
<<<<<<< HEAD
import sys
=======
import warnings
>>>>>>> 2a9c5443
from abc import abstractmethod

from aiohttp import ClientSession, ClientResponse
from typing import Any, Callable, Optional, Set, Type

if sys.version_info >= (3, 8):
    from typing import Protocol
else:
    from typing_extensions import Protocol

# Options
_RETRY_ATTEMPTS = 3
_RETRY_START_TIMEOUT = 0.1
_RETRY_MAX_TIMEOUT = 30
_RETRY_FACTOR = 2


class _Logger(Protocol):
    """
    _Logger defines which methods logger object should have
    """
    @abstractmethod
    def debug(self, msg: str, *args: Any, **kwargs: Any) -> None: pass

    @abstractmethod
    def warning(self, msg: str, *args: Any, **kwargs: Any) -> None: pass


class _RequestContext:
    def __init__(self, request: Callable[..., Any],  # Request operation, like POST or GET
                 url: str,  # Just url
                 logger: _Logger,
                 retry_attempts: int = _RETRY_ATTEMPTS,  # How many times we should retry
                 retry_start_timeout: float = _RETRY_START_TIMEOUT,  # Base timeout time, then it exponentially grow
                 retry_max_timeout: float = _RETRY_MAX_TIMEOUT,  # Max possible timeout between tries
                 retry_factor: float = _RETRY_FACTOR,  # How much we increase timeout each time
                 retry_for_statuses: Optional[Set[int]] = None,  # On which statuses we should retry
                 retry_exceptions: Optional[Set[Type]] = None,  # On which exceptions we should retry
                 **kwargs: Any
                 ) -> None:
        self._request = request
        self._url = url
        self._logger = logger

        self._retry_attempts = retry_attempts
        self._retry_start_timeout = retry_start_timeout
        self._retry_max_timeout = retry_max_timeout
        self._retry_factor = retry_factor

        if retry_for_statuses is None:
            retry_for_statuses = set()
        self._retry_for_statuses = retry_for_statuses

        if retry_exceptions is None:
            retry_exceptions = set()
        self._retry_exceptions = retry_exceptions

        self._kwargs = kwargs

        self._current_attempt = 0
        self._response: Optional[ClientResponse] = None

    def _exponential_timeout(self) -> float:
        timeout = self._retry_start_timeout * (self._retry_factor ** (self._current_attempt - 1))
        return min(timeout, self._retry_max_timeout)

    def _check_code(self, code: int) -> bool:
        return 500 <= code <= 599 or code in self._retry_for_statuses

    async def _do_request(self) -> ClientResponse:
        try:
            self._current_attempt += 1
            self._logger.debug("Attempt {} out of {}".format(self._current_attempt, self._retry_attempts))
            response: ClientResponse = await self._request(self._url, **self._kwargs)
            code = response.status
            if self._current_attempt < self._retry_attempts and self._check_code(code):
                retry_wait = self._exponential_timeout()
                await asyncio.sleep(retry_wait)
                return await self._do_request()
            self._response = response
            return response

        except Exception as e:
            retry_wait = self._exponential_timeout()
            if self._current_attempt < self._retry_attempts:
                for exc in self._retry_exceptions:
                    if isinstance(e, exc):
                        await asyncio.sleep(retry_wait)
                        return await self._do_request()

            raise e

    async def __aenter__(self) -> ClientResponse:
        return await self._do_request()

    async def __aexit__(self, exc_type: Any, exc_val: Any, exc_tb: Any) -> None:
        if self._response is not None:
            if not self._response.closed:
                self._response.close()


class RetryClient:
    def __init__(self, logger: Optional[_Logger] = None, *args: Any, **kwargs: Any) -> None:
        warnings.warn(
            "aiohttp_retry v1.2 is deprecated, please, update to v2.0. "
            "Be aware, it doesn't have backward compatibility. "
            "Check https://github.com/inyutin/aiohttp_retry for more details. ",
            DeprecationWarning,
            stacklevel=2
        )

        self._client = ClientSession(*args, **kwargs)
        self._closed = False

        if logger is None:
            logger = logging.getLogger("aiohttp_retry")

        self._logger: _Logger = logger

    def __del__(self) -> None:
        if not self._closed:
            self._logger.warning("Aiohttp retry client was not closed")

    @staticmethod
    def _request(request: Callable[..., Any], url: str, logger: _Logger, **kwargs: Any) -> _RequestContext:
        return _RequestContext(request, url, logger, **kwargs)

    def get(self, url: str, **kwargs: Any) -> _RequestContext:
        return self._request(self._client.get, url, self._logger, **kwargs)

    def options(self, url: str, **kwargs: Any) -> _RequestContext:
        return self._request(self._client.options, url, self._logger,  **kwargs)

    def head(self, url: str, **kwargs: Any) -> _RequestContext:
        return self._request(self._client.head, url, self._logger, **kwargs)

    def post(self, url: str, **kwargs: Any) -> _RequestContext:
        return self._request(self._client.post, url, self._logger, **kwargs)

    def put(self, url: str, **kwargs: Any) -> _RequestContext:
        return self._request(self._client.put, url, self._logger, **kwargs)

    def patch(self, url: str, **kwargs: Any) -> _RequestContext:
        return self._request(self._client.patch, url, self._logger, **kwargs)

    def delete(self, url: str, **kwargs: Any) -> _RequestContext:
        return self._request(self._client.delete, url, self._logger, **kwargs)

    async def close(self) -> None:
        await self._client.close()
        self._closed = True

    async def __aenter__(self) -> 'RetryClient':
        return self

    async def __aexit__(self, exc_type: Any, exc_val: Any, exc_tb: Any) -> None:
        await self.close()<|MERGE_RESOLUTION|>--- conflicted
+++ resolved
@@ -1,10 +1,7 @@
 import asyncio
 import logging
-<<<<<<< HEAD
 import sys
-=======
 import warnings
->>>>>>> 2a9c5443
 from abc import abstractmethod
 
 from aiohttp import ClientSession, ClientResponse
